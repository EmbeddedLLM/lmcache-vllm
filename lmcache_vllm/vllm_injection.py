--- conflicted
+++ resolved
@@ -14,11 +14,7 @@
 from lmcache_vllm.vllm_adapter import (
         init_lmcache_engine, lmcache_should_store, lmcache_should_retrieve,
         lmcache_store_kv, lmcache_retrieve_kv, close_lmcache_engine,
-<<<<<<< HEAD
         StoreStatus, RetrieveStatus)
-=======
-        StoreStatus)
->>>>>>> fd0f2f7a
 
 from lmcache.logging import init_logger
 logger = init_logger(__name__)
@@ -122,18 +118,7 @@
     else:
         hidden_or_intermediate_states = self.hidden_or_intermediate_states_fake
 
-<<<<<<< HEAD
-=======
-    # LMCache storing
-    should_store = lmcache_should_store(model_input, kv_caches)
-    if should_store != StoreStatus.NONE:
-        assert should_store in [StoreStatus.PREFILL, StoreStatus.DECODE]
-        logger.info(f"KV cache saving mode: {should_store}")
-        is_prefill = (should_store == StoreStatus.PREFILL)
-        lmcache_store_kv(model_executable, model_input, kv_caches,
-                         is_prefill)
-
->>>>>>> fd0f2f7a
+
     # Compute the logits in the last pipeline stage.
     if not get_pp_group().is_last_rank:
         if (self.is_driver_worker
@@ -289,11 +274,6 @@
 def InitLMCacheEnvironment() -> None:
     """Initialize the LMCache environment.
     """
-<<<<<<< HEAD
-
-=======
-    
->>>>>>> fd0f2f7a
     import vllm.worker.model_runner 
     vllm.worker.model_runner.ModelRunner.execute_model = new_execute_model
 
@@ -303,8 +283,4 @@
     import vllm
     vllm.inputs.preprocess.InputPreprocessor._tokenize_prompt = _new_tokenize_prompt
     vllm.inputs.preprocess.InputPreprocessor._tokenize_prompt_async = _new_tokenize_prompt_async
-<<<<<<< HEAD
-
-=======
->>>>>>> fd0f2f7a
     